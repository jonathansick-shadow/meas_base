// -*- lsst-c++ -*-
/*
 * LSST Data Management System
 * Copyright 2008-2013 LSST Corporation.
 *
 * This product includes software developed by the
 * LSST Project (http://www.lsst.org/).
 *
 * This program is free software: you can redistribute it and/or modify
 * it under the terms of the GNU General Public License as published by
 * the Free Software Foundation, either version 3 of the License, or
 * (at your option) any later version.
 *
 * This program is distributed in the hope that it will be useful,
 * but WITHOUT ANY WARRANTY; without even the implied warranty of
 * MERCHANTABILITY or FITNESS FOR A PARTICULAR PURPOSE.  See the
 * GNU General Public License for more details.
 *
 * You should have received a copy of the LSST License Statement and
 * the GNU General Public License along with this program.  If not,
 * see <http://www.lsstcorp.org/LegalNotices/>.
 */

#include "ndarray/eigen.h"

#include "lsst/afw/detection/Psf.h"
#include "lsst/afw/geom/Box.h"
#include "lsst/afw/detection/FootprintFunctor.h"
#include "lsst/afw/table/Source.h"
#include "lsst/meas/base/NaiveFlux.h"

namespace lsst { namespace meas { namespace base {

namespace { //anonymous

template <typename MaskedImageT>
class FootprintFlux : public lsst::afw::detection::FootprintFunctor<MaskedImageT> {
public:
    explicit FootprintFlux(MaskedImageT const& mimage ///< The image the source lives in
                 ) : lsst::afw::detection::FootprintFunctor<MaskedImageT>(mimage),
                     _sum(0.0), _sumVar(0.0) {}

    /// @brief Reset everything for a new Footprint
    void reset() {
        _sum = _sumVar = 0.0;
    }
    void reset(lsst::afw::detection::Footprint const&) {}

    /// @brief method called for each pixel by apply()
    void operator()(typename MaskedImageT::xy_locator loc, ///< locator pointing at the pixel
                    int,                                   ///< column-position of pixel
                    int                                    ///< row-position of pixel
                   ) {
        typename MaskedImageT::Image::Pixel ival = loc.image(0, 0);
        typename MaskedImageT::Variance::Pixel vval = loc.variance(0, 0);
        _sum += ival;
        _sumVar += vval;
    }

    /// Return the Footprint's flux
    double getSum() const { return _sum; }

    /// Return the variance of the Footprint's flux
    double getSumVar() const { return _sumVar; }

private:
    double _sum;
    double _sumVar;
};

template <typename MaskedImageT, typename WeightImageT>
class FootprintWeightFlux : public lsst::afw::detection::FootprintFunctor<MaskedImageT> {
public:
    FootprintWeightFlux(MaskedImageT const& mimage,          ///< The image the source lives in
                        typename WeightImageT::Ptr wimage    ///< The weight image
                       ) : lsst::afw::detection::FootprintFunctor<MaskedImageT>(mimage),
                           _wimage(wimage),
                           _sum(0.0), _sumVar(0.0), _x0(0), _y0(0) {}

    /// @brief Reset everything for a new Footprint
    void reset(lsst::afw::detection::Footprint const& foot) {
        _sum = _sumVar = 0.0;

        lsst::afw::geom::BoxI const& bbox(foot.getBBox());
        _x0 = bbox.getMinX();
        _y0 = bbox.getMinY();

        if (bbox.getDimensions() != _wimage->getDimensions()) {
            throw LSST_EXCEPT(lsst::pex::exceptions::LengthError,
                              (boost::format("Footprint at %d,%d -- %d,%d is wrong size for "
                                             "%d x %d weight image") %
                               bbox.getMinX() % bbox.getMinY() % bbox.getMaxX() % bbox.getMaxY() %
                               _wimage->getWidth() % _wimage->getHeight()).str());
        }
    }
    void reset() {}

    /// @brief method called for each pixel by apply()
    void operator()(typename MaskedImageT::xy_locator iloc, ///< locator pointing at the image pixel
                    int x,                                 ///< column-position of pixel
                    int y                                  ///< row-position of pixel
                   ) {
        typename MaskedImageT::Image::Pixel ival = iloc.image(0, 0);
        typename MaskedImageT::Variance::Pixel vval = iloc.variance(0, 0);
        typename WeightImageT::Pixel wval = (*_wimage)(x - _x0, y - _y0);
        _sum += wval*ival;
        _sumVar += wval*wval*vval;
    }

    /// Return the Footprint's flux
    double getSum() const { return _sum; }
    /// Return the variance in the Footprint's flux
    double getSumVar() const { return _sumVar; }

private:
    typename WeightImageT::Ptr const& _wimage;        // The weight image
    double _sum;                                      // our desired sum
    double _sumVar;                                   // The variance of our desired sum
    int _x0, _y0;                                     // the origin of the current Footprint
};


/*****************************************************************************************************/
/**
 * Accumulate sum(x) and sum(x**2)
 */
template<typename T>
struct getSum2 {
    getSum2() : sum(0.0), sum2(0.0) {}

    getSum2& operator+(T x) {
        sum += x;
        sum2 += x*x;
        return *this;
    }

    double sum;                         // \sum_i(x_i)
    double sum2;                        // \sum_i(x_i^2)
};
} // end anonymous namespace

NaiveFluxAlgorithm::NaiveFluxAlgorithm(
    Control const & ctrl,
    std::string const & name,
    afw::table::Schema & schema
) : _ctrl(ctrl),
    _fluxResultKey(
        FluxResultKey::addFields(schema, name, "flux from Naive Flux algorithm")
    ),
    _centroidExtractor(schema, name)
{
    static boost::array<FlagDefinition,N_FLAGS> const flagDefs = {{
        {"flag", "general failure flag, set if anything went wrong"},
        {"flag_edge", "source is too close to the edge of the field to compute the given aperture"}
    }};
    _flagHandler = FlagHandler::addFields(schema, name, flagDefs.begin(), flagDefs.end());
}

void NaiveFluxAlgorithm::measure(
    afw::table::SourceRecord & measRecord,
    afw::image::Exposure<float> const & exposure
) const {
    FluxResult result;
    // Get the centroid from a previous centroid measurement
    afw::geom::Point2D center = _centroidExtractor(measRecord, _flagHandler);
<<<<<<< HEAD
    typename afw::image::Exposure<float>::MaskedImageT const& mimage = exposure.getMaskedImage();
=======
    afw::image::Exposure<float>::MaskedImageT const& mimage = exposure.getMaskedImage();
>>>>>>> a039d34d

    double const xcen = center.getX();   ///< object's column position
    double const ycen = center.getY();   ///< object's row position

    int const ixcen = afw::image::positionToIndex(xcen);
    int const iycen = afw::image::positionToIndex(ycen);

    // BBox for data image
    afw::geom::BoxI imageBBox(mimage.getBBox());

    /* ******************************************************* */
    // Aperture flux
<<<<<<< HEAD
    FootprintFlux<typename afw::image::Exposure<float>::MaskedImageT> fluxFunctor(mimage);
=======
    FootprintFlux<afw::image::Exposure<float>::MaskedImageT> fluxFunctor(mimage);
>>>>>>> a039d34d
    afw::detection::Footprint const foot(
        afw::geom::PointI(ixcen, iycen),
        _ctrl.radius,
        imageBBox
        );
    try {
        fluxFunctor.apply(foot);
    } catch (pex::exceptions::LengthError &) {
        throw LSST_EXCEPT(
            MeasurementError,
            _flagHandler.getDefinition(EDGE).doc,
            EDGE
        );
    }

    result.flux = fluxFunctor.getSum();
    result.fluxSigma = ::sqrt(fluxFunctor.getSumVar());
    measRecord.set(_fluxResultKey, result);
    _flagHandler.setValue(measRecord, FAILURE, false);
}


void NaiveFluxAlgorithm::fail(afw::table::SourceRecord & measRecord, MeasurementError * error) const {
    _flagHandler.handleFailure(measRecord, error);
}

}}} // namespace lsst::meas::base<|MERGE_RESOLUTION|>--- conflicted
+++ resolved
@@ -163,11 +163,7 @@
     FluxResult result;
     // Get the centroid from a previous centroid measurement
     afw::geom::Point2D center = _centroidExtractor(measRecord, _flagHandler);
-<<<<<<< HEAD
-    typename afw::image::Exposure<float>::MaskedImageT const& mimage = exposure.getMaskedImage();
-=======
     afw::image::Exposure<float>::MaskedImageT const& mimage = exposure.getMaskedImage();
->>>>>>> a039d34d
 
     double const xcen = center.getX();   ///< object's column position
     double const ycen = center.getY();   ///< object's row position
@@ -180,11 +176,7 @@
 
     /* ******************************************************* */
     // Aperture flux
-<<<<<<< HEAD
-    FootprintFlux<typename afw::image::Exposure<float>::MaskedImageT> fluxFunctor(mimage);
-=======
     FootprintFlux<afw::image::Exposure<float>::MaskedImageT> fluxFunctor(mimage);
->>>>>>> a039d34d
     afw::detection::Footprint const foot(
         afw::geom::PointI(ixcen, iycen),
         _ctrl.radius,
