// -*- lsst-c++ -*-
/*
 * LSST Data Management System
 * Copyright 2008-2013 LSST Corporation.
 *
 * This product includes software developed by the
 * LSST Project (http://www.lsst.org/).
 *
 * This program is free software: you can redistribute it and/or modify
 * it under the terms of the GNU General Public License as published by
 * the Free Software Foundation, either version 3 of the License, or
 * (at your option) any later version.
 *
 * This program is distributed in the hope that it will be useful,
 * but WITHOUT ANY WARRANTY; without even the implied warranty of
 * MERCHANTABILITY or FITNESS FOR A PARTICULAR PURPOSE.  See the
 * GNU General Public License for more details.
 *
 * You should have received a copy of the LSST License Statement and
 * the GNU General Public License along with this program.  If not,
 * see <http://www.lsstcorp.org/LegalNotices/>.
 */

#ifndef LSST_MEAS_BASE_SdssShape_h_INCLUDED
#define LSST_MEAS_BASE_SdssShape_h_INCLUDED

#include <bitset>

#include "lsst/pex/config.h"
#include "lsst/afw/image/Exposure.h"
#include "lsst/meas/base/FluxUtilities.h"
#include "lsst/meas/base/CentroidUtilities.h"
#include "lsst/meas/base/ShapeUtilities.h"
#include "lsst/meas/base/InputUtilities.h"
#include "lsst/meas/base/Algorithm.h"

#define MAKE_RESULT_FIELD(NAME, VARNAME, DOC, UNCERTAINTY) \
    static void VARNAME##AddFields(afw::table::Schema & schema, std::string const & name, SdssShapeResultKey & key) { \
        key.VARNAME = NAME##ResultKey::addFields(schema, name, DOC, UNCERTAINTY); \
    } \
    static void VARNAME##Set(afw::table::BaseRecord & record, SdssShapeResult const & value, SdssShapeResultKey const * key) { \
        record.set(key->VARNAME, value.VARNAME); \
    } \
    static void VARNAME##Get(afw::table::BaseRecord const & record, SdssShapeResult & value, SdssShapeResultKey const * key) { \
        value.VARNAME = record.get(key->VARNAME); \
    } 

#define INIT_RESULT_FIELDS3(RESULT1, RESULT2, RESULT3)\
    unsigned int nFields;\
    void (*fAddFields[3]) (afw::table::Schema & schema, std::string const & name, SdssShapeResultKey & key);\
    void (*fSet[3]) (afw::table::BaseRecord & record, SdssShapeResult const & value, SdssShapeResultKey const * key);\
    void (*fGet[3]) (afw::table::BaseRecord const & record, SdssShapeResult & value, SdssShapeResultKey const * key);\
    void init() {\
        nFields = 3;\
        fAddFields[0] = RESULT1##AddFields;\
        fAddFields[1] = RESULT2##AddFields;\
        fAddFields[2] = RESULT3##AddFields;\
        fSet[0] = RESULT1##Set;\
        fSet[1] = RESULT2##Set;\
        fSet[2] = RESULT3##Set;\
        fGet[0] = RESULT1##Get;\
        fGet[1] = RESULT2##Get;\
        fGet[2] = RESULT3##Get;\
    }

namespace lsst { namespace meas { namespace base {

/**
 *  @brief A C++ control class to handle SdssShapeAlgorithm's configuration
 *
 *  @copydetails PsfFluxControl
 */
class SdssShapeControl {
public:
    LSST_CONTROL_FIELD(background, double, "Additional value to add to background");
    LSST_CONTROL_FIELD(maxIter, int, "Maximum number of iterations");
    LSST_CONTROL_FIELD(maxShift, double, "Maximum centroid shift");
    LSST_CONTROL_FIELD(tol1, float, "Convergence tolerance for e1,e2");
    LSST_CONTROL_FIELD(tol2, float, "Convergence tolerance for FWHM");

    /// @copydoc PsfFluxControl::PsfFluxControl
    SdssShapeControl() : background(0.0), maxIter(100), maxShift(), tol1(1E-5), tol2(1E-4) {}

};

/**
 *  Namespace-only struct enumerating the failure modes of SdssShape.
 *
 *  This struct simply serves as a namespace for the failure flags, in a way that allows us to easily
 *  include them in related classes (by inheriting from this class).
 */
struct SdssShapeFlags {
    enum {
        FAILURE=FlagHandler::FAILURE,
        UNWEIGHTED_BAD,
        UNWEIGHTED,
        SHIFT,
        MAXITER,
        N_FLAGS
    };
};
/**
 *  @brief Result object SdssShapeAlgorithm
 *
 *  Because we have use cases for running SdssShape outside of the measurement framework (in particular,
 *  we need to run it on PSF model images), we provide an interface that doesn't need to use SourceRecord
 *  for its inputs and outputs.  Instead, it returns an instance of this class.
 *
 *  Note: for what I guess are historical reasons, SdssShape computes covariance terms between the flux
 *  and the shape, but not between the flux and centroid or centroid and shape.
 *
 *  This should logically be an inner class, but Swig doesn't know how to parse those.
 */
<<<<<<< HEAD
class SdssShapeResult : public ShapeResult, public SdssShapeFlags {
=======
class SdssShapeResult : public SdssShapeFlags {
>>>>>>> 41bcb7e2
public:
    ShapeResult _shapeResult;
    CentroidResult _centroidResult;
    FluxResult _fluxResult;
<<<<<<< HEAD
    ShapeElement xy4;       ///< A fourth moment used in lensing (RHL needs to clarify; not in the old docs)
    ErrElement xy4Sigma;    ///< 1-Sigma uncertainty on xy4
    ErrElement flux_xx_Cov; ///< flux, xx term in the uncertainty covariance matrix
    ErrElement flux_yy_Cov; ///< flux, yy term in the uncertainty covariance matrix
    ErrElement flux_xy_Cov; ///< flux, xy term in the uncertainty covariance matrix
    std::vector<std::string> names;
=======
//    ShapeElement xy4;       ///< A fourth moment used in lensing (RHL needs to clarify; not in the old docs)
//    ErrElement xy4Sigma;    ///< 1-Sigma uncertainty on xy4
//    ErrElement flux_xx_Cov; ///< flux, xx term in the uncertainty covariance matrix
//    ErrElement flux_yy_Cov; ///< flux, yy term in the uncertainty covariance matrix
//    ErrElement flux_xy_Cov; ///< flux, xy term in the uncertainty covariance matrix
>>>>>>> 41bcb7e2
#ifndef SWIG
    std::bitset<N_FLAGS> flags; ///< Status flags (see SdssShapeFlags).
#endif

    /// Flag getter for Swig, which doesn't understand std::bitset
    bool getFlag(int index) const { return flags[index]; }

    SdssShapeResult(); ///< Constructor; initializes everything to NaN

};

/**
 *  @brief A FunctorKey that maps SdssShapeResult to afw::table Records.
 *
 *  This is used internally by SdssShapeAlgorithm to transfer results from SdssShapeResult to SourceRecord,
 *  but it can also be used in the other direction by codes that need to extra an SdssShapeResult from
 *  a record.
 */
class SdssShapeResultKey : public SdssShapeFlags {
public:

    /**
     *  @brief Add the appropriate fields to a Schema, and return a SdssShapeResultKey that manages them
     *
     *  @param[in,out] schema  Schema to add fields to.
     *  @param[in]     name    Name prefix for all fields; "_xx", "_yy", etc. will be appended to this
     *                         to form the full field names.
     */
    SdssShapeResultKey addFields(
        afw::table::Schema & schema,
        std::string const & name
    );

    /// Default constructor; instance will not be usuable unless subsequently assigned to.
    SdssShapeResultKey() {}

    /**
     *  @brief Construct from a subschema, assuming _xx, _yy, etc. subfields
     *
     *  If a schema has "a_xx", "a_yy", etc. fields, this constructor allows you to construct
     *  a SdssShapeResultKey via:
     *  @code
     *  SdssShapeResultKey k(schema["a"]);
     *  @endcode
     */
    SdssShapeResultKey(afw::table::SubSchema const & s);

    /// Get a CentroidResult from the given record
    virtual SdssShapeResult get(afw::table::BaseRecord const & record) const;

    /// Set a CentroidResult in the given record
    virtual void set(afw::table::BaseRecord & record, SdssShapeResult const & value) const;

    //@{
    /// Compare the FunctorKey for equality with another, using the underlying Keys
    bool operator==(SdssShapeResultKey const & other) const;
    bool operator!=(SdssShapeResultKey const & other) const { return !(*this == other); }
    //@}

    /// Return True if the key is valid.
    bool isValid() const;

    FlagHandler const & getFlagHandler() const { return _flagHandler; }

<<<<<<< HEAD
public:
=======
>>>>>>> 41bcb7e2
    ShapeResultKey _shapeResult;
    CentroidResultKey _centroidResult;
    FluxResultKey _fluxResult;

    MAKE_RESULT_FIELD(Centroid,_centroidResult, "Centroid result from SdssShape", SIGMA_ONLY);
    MAKE_RESULT_FIELD(Shape,_shapeResult, "Shape result from SdssShape", SIGMA_ONLY);
    MAKE_RESULT_FIELD(Flux,_fluxResult, "Flux result from SdssShape:", SIGMA_ONLY);
    INIT_RESULT_FIELDS3(_centroidResult, _shapeResult, _fluxResult);
    FlagHandler _flagHandler;
};

/**
 *  @brief Measure the image moments of source using adaptive Gaussian weights.
 *
 *  This algorithm measures the weighted second moments of an image using a Gaussian weight function, which
 *  is iteratively updated to match the current weights.  If this iteration does not converge, it can fall
 *  back to using unweighted moments, which can be significantly noisier.
 */
class SdssShapeAlgorithm : public SimpleAlgorithm, public SdssShapeFlags {
public:

    typedef SdssShapeControl Control;
    typedef SdssShapeResult Result;
    typedef SdssShapeResultKey ResultKey;

    SdssShapeAlgorithm(Control const & ctrl, std::string const & name, afw::table::Schema & schema);

    template <typename T>
    static Result apply(
        afw::image::MaskedImage<T> const & image,
        afw::detection::Footprint const & footprint,
        afw::geom::Point2D const & position,
        Control const & ctrl=Control()
    );

    template <typename T>
    static Result apply(
        afw::image::Image<T> const & exposure,
        afw::detection::Footprint const & footprint,
        afw::geom::Point2D const & position,
        Control const & ctrl=Control()
    );

private:

    // These are private so they doesn't shadow the other overloads in base classes;
    // we can still call it via the public method on the base class.  We could have
    // used a using declaration instead, but Swig had trouble with that here.

    virtual void measure(
        afw::table::SourceRecord & measRecord,
        afw::image::Exposure<float> const & exposure
    ) const;

    virtual void fail(
        afw::table::SourceRecord & measRecord,
        MeasurementError * error=NULL
    ) const;

    Control _ctrl;
    ResultKey _resultKey;
    SafeCentroidExtractor _centroidExtractor;
};

}}} // namespace lsst::meas::base

#endif // !LSST_MEAS_BASE_SdssShape_h_INCLUDED<|MERGE_RESOLUTION|>--- conflicted
+++ resolved
@@ -111,29 +111,16 @@
  *
  *  This should logically be an inner class, but Swig doesn't know how to parse those.
  */
-<<<<<<< HEAD
-class SdssShapeResult : public ShapeResult, public SdssShapeFlags {
-=======
 class SdssShapeResult : public SdssShapeFlags {
->>>>>>> 41bcb7e2
 public:
     ShapeResult _shapeResult;
     CentroidResult _centroidResult;
     FluxResult _fluxResult;
-<<<<<<< HEAD
-    ShapeElement xy4;       ///< A fourth moment used in lensing (RHL needs to clarify; not in the old docs)
-    ErrElement xy4Sigma;    ///< 1-Sigma uncertainty on xy4
-    ErrElement flux_xx_Cov; ///< flux, xx term in the uncertainty covariance matrix
-    ErrElement flux_yy_Cov; ///< flux, yy term in the uncertainty covariance matrix
-    ErrElement flux_xy_Cov; ///< flux, xy term in the uncertainty covariance matrix
-    std::vector<std::string> names;
-=======
 //    ShapeElement xy4;       ///< A fourth moment used in lensing (RHL needs to clarify; not in the old docs)
 //    ErrElement xy4Sigma;    ///< 1-Sigma uncertainty on xy4
 //    ErrElement flux_xx_Cov; ///< flux, xx term in the uncertainty covariance matrix
 //    ErrElement flux_yy_Cov; ///< flux, yy term in the uncertainty covariance matrix
 //    ErrElement flux_xy_Cov; ///< flux, xy term in the uncertainty covariance matrix
->>>>>>> 41bcb7e2
 #ifndef SWIG
     std::bitset<N_FLAGS> flags; ///< Status flags (see SdssShapeFlags).
 #endif
@@ -198,10 +185,6 @@
 
     FlagHandler const & getFlagHandler() const { return _flagHandler; }
 
-<<<<<<< HEAD
-public:
-=======
->>>>>>> 41bcb7e2
     ShapeResultKey _shapeResult;
     CentroidResultKey _centroidResult;
     FluxResultKey _fluxResult;
